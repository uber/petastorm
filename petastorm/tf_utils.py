--- conflicted
+++ resolved
@@ -399,20 +399,8 @@
 
         flat_dataset = tf.data.Dataset.from_generator(dequeue_sample_impl, tuple(_schema_to_tf_dtypes(reader.schema)))
 
-<<<<<<< HEAD
-        named_tuple_dataset = flat_dataset.map(reader.schema.make_namedtuple_tf)
-
-=======
-        # Don't write this function as a inline lambda like `dataset.map(lambda row: _set_shape_to_named_tuple(...))`,
-        # It can avoid this error: https://github.com/tensorflow/tensorflow/issues/30149
-        def set_shape(row):
-            return _set_shape_to_named_tuple(reader.schema, row, reader.batched_output)
-
         schema_tuple = reader.schema.get_namedtuple()
-        named_tuple_dataset = flat_dataset \
-            .map(schema_tuple) \
-            .map(set_shape)
->>>>>>> 752c4571
+        named_tuple_dataset = flat_dataset.map(schema_tuple)
         return named_tuple_dataset
     else:
         raise NotImplementedError('make_petastorm_dataset does not support NGram yet.')