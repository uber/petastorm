--- conflicted
+++ resolved
@@ -524,22 +524,19 @@
         pool.join()
 
 
-<<<<<<< HEAD
 def check_parquet_file_size(url_list):
     fs, path_list = get_filesystem_and_path_or_paths(url_list)
     # TODO: also check other file system.
     if isinstance(fs, LocalFileSystem):
         file_size_list = [os.path.getsize(path) for path in path_list]
         median_size = statistics.median(file_size_list)
-        if median_size < 32 * 1024 * 1024:
+        if median_size < 50 * 1024 * 1024:
             logger.warning('The median size of these parquet files ({url_list}) is too small.'
                            'Increase file sizes by repartition or coalesce spark dataframe, which '
                            'will help improve performance.'
                            .format(url_list=','.join(url_list)))
 
 
-=======
->>>>>>> c4cc57a2
 def make_spark_converter(
         df,
         parquet_row_group_size_bytes=DEFAULT_ROW_GROUP_SIZE_BYTES,
