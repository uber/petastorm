--- conflicted
+++ resolved
@@ -390,15 +390,9 @@
         self.parent_cache_dir_url = parent_cache_dir_url
 
     @classmethod
-<<<<<<< HEAD
     def create_cached_dataframe(cls, df, parent_cache_dir_url, row_group_size,
                                 compression_codec, dtype):
         meta = cls(df, parent_cache_dir_url, row_group_size, compression_codec, dtype)
-=======
-    def create_cached_dataframe_meta(cls, df, parent_cache_dir_url, row_group_size,
-                                     compression_codec, dtype):
-        meta = cls(df, row_group_size, compression_codec, dtype)
->>>>>>> 43494ec2
         meta.cache_dir_url = _materialize_df(
             df,
             parent_cache_dir_url=parent_cache_dir_url,
