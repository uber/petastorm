#  Copyright (c) 2020 Databricks, Inc.
#
# Licensed under the Apache License, Version 2.0 (the "License");
# you may not use this file except in compliance with the License.
# You may obtain a copy of the License at
#
#     http://www.apache.org/licenses/LICENSE-2.0
#
# Unless required by applicable law or agreed to in writing, software
# distributed under the License is distributed on an "AS IS" BASIS,
# WITHOUT WARRANTIES OR CONDITIONS OF ANY KIND, either express or implied.
# See the License for the specific language governing permissions and
# limitations under the License.

import os
import pytest
import subprocess
import sys
import tempfile
import threading
import time
<<<<<<< HEAD
from distutils.version import LooseVersion
=======

from six.moves.urllib.parse import urlparse

try:
    from mock import mock
except ImportError:
    from unittest import mock
>>>>>>> b425e435

import numpy as np
import pyarrow
import pyspark
import pytest
import tensorflow as tf
from pyspark.sql import SparkSession
from pyspark.sql.functions import pandas_udf
from pyspark.sql.types import (ArrayType, BinaryType, BooleanType, ByteType,
                               DoubleType, FloatType, IntegerType, LongType,
                               ShortType, StringType, StructField, StructType)
from six.moves.urllib.parse import urlparse

from petastorm import make_batch_reader
from petastorm.fs_utils import FilesystemResolver
from petastorm.spark import (SparkDatasetConverter, make_spark_converter,
                             spark_dataset_converter)
from petastorm.spark.spark_dataset_converter import (
    _check_rank_and_size_consistent_with_horovod, _check_url,
    _get_horovod_rank_and_size, _get_parent_cache_dir_url, _make_sub_dir_url,
    _wait_file_available, register_delete_dir_handler)

try:
    from mock import mock
except ImportError:
    from unittest import mock


class TestContext(object):

    def __init__(self):
        self.spark = SparkSession.builder \
            .master("local[2]") \
            .appName("petastorm.spark tests") \
            .getOrCreate()
        self.tempdir = tempfile.mkdtemp('_spark_converter_test')
        self.temp_url = 'file://' + self.tempdir.replace(os.sep, '/')
        self.spark.conf.set(SparkDatasetConverter.PARENT_CACHE_DIR_URL_CONF, self.temp_url)
        self.spark.conf.set(SparkDatasetConverter.FILE_AVAILABILITY_WAIT_TIMEOUT_SECS_CONF, '2')

    def tear_down(self):
        self.spark.stop()


@pytest.fixture(scope='module')
def test_ctx():
    ctx = TestContext()
    yield ctx
    ctx.tear_down()


def test_primitive(test_ctx):
    schema = StructType([
        StructField("bool_col", BooleanType(), False),
        StructField("float_col", FloatType(), False),
        StructField("double_col", DoubleType(), False),
        StructField("short_col", ShortType(), False),
        StructField("int_col", IntegerType(), False),
        StructField("long_col", LongType(), False),
        StructField("str_col", StringType(), False),
        StructField("bin_col", BinaryType(), False),
        StructField("byte_col", ByteType(), False),
    ])
    df = test_ctx.spark.createDataFrame(
        [(True, 0.12, 432.1, 5, 5, 0, "hello",
          bytearray(b"spark\x01\x02"), -128),
         (False, 123.45, 0.987, 9, 908, 765, "petastorm",
          bytearray(b"\x0012345"), 127)],
        schema=schema).coalesce(1)
    # If we use numPartition > 1, the order of the loaded dataset would
    # be non-deterministic.
    expected_df = df.collect()

    converter = make_spark_converter(df)
    with converter.make_tf_dataset() as dataset:
        iterator = dataset.make_one_shot_iterator()
        tensor = iterator.get_next()
        with tf.Session() as sess:
            ts = sess.run(tensor)
            # TODO: we will improve the test once the batch_size argument
            #  added.
            # Now we only have one batch.
        for i in range(converter.dataset_size):
            for col in df.schema.names:
                actual_ele = getattr(ts, col)[i]
                expected_ele = expected_df[i][col]
                if col == "str_col":
                    actual_ele = actual_ele.decode()
                if col == "bin_col":
                    actual_ele = bytearray(actual_ele)
                if col == "float_col" or col == "double_col":
                    # Note that the default dtype is float32
                    assert pytest.approx(expected_ele, rel=1e-6) == actual_ele
                else:
                    assert expected_ele == actual_ele

        assert len(expected_df) == len(converter)

    assert np.bool_ == ts.bool_col.dtype.type
    assert np.float32 == ts.float_col.dtype.type
    # Default dtype float32
    assert np.float32 == ts.double_col.dtype.type
    assert np.int16 == ts.short_col.dtype.type
    assert np.int32 == ts.int_col.dtype.type
    assert np.int64 == ts.long_col.dtype.type
    assert np.object_ == ts.str_col.dtype.type
    assert np.object_ == ts.bin_col.dtype.type


def test_array_field(test_ctx):
    @pandas_udf('array<float>')
    def gen_array(v):
        return v.map(lambda x: np.random.rand(10))
    df1 = test_ctx.spark.range(10).withColumn('v', gen_array('id')).repartition(2)
    cv1 = make_spark_converter(df1)
    # we can auto infer one-dim array shape
    with cv1.make_tf_dataset(batch_size=4, num_epochs=1) as dataset:
        tf_iter = dataset.make_one_shot_iterator()
        next_op = tf_iter.get_next()
        with tf.Session() as sess:
            batch1 = sess.run(next_op)
        assert batch1.v.shape == (4, 10)


def test_delete(test_ctx):
    df = test_ctx.spark.createDataFrame([(1, 2), (4, 5)], ["col1", "col2"])
    # TODO add test for hdfs url
    converter = make_spark_converter(df)
    local_path = urlparse(converter.cache_dir_url).path
    assert os.path.exists(local_path)
    converter.delete()
    assert not os.path.exists(local_path)


def test_atexit(test_ctx):
    lines = """
    from petastorm.spark import SparkDatasetConverter, make_spark_converter
    from pyspark.sql import SparkSession
    import os
    spark = SparkSession.builder.getOrCreate()
    spark.conf.set(SparkDatasetConverter.PARENT_CACHE_DIR_URL_CONF, '{temp_url}')
    df = spark.createDataFrame([(1, 2),(4, 5)], ["col1", "col2"])
    converter = make_spark_converter(df)
    f = open(os.path.join('{tempdir}', 'test_atexit.out'), "w")
    f.write(converter.cache_dir_url)
    f.close()
    """.format(tempdir=test_ctx.tempdir, temp_url=test_ctx.temp_url)
    code_str = "; ".join(
        line.strip() for line in lines.strip().splitlines())
    ret_code = subprocess.call([sys.executable, "-c", code_str])
    assert 0 == ret_code
    with open(os.path.join(test_ctx.tempdir, 'test_atexit.out')) as f:
        cache_dir_url = f.read()

    fs = FilesystemResolver(cache_dir_url).filesystem()
    assert not fs.exists(urlparse(cache_dir_url).path)


def test_set_delete_handler(test_ctx):
    def test_delete_handler(dir_url):
        raise RuntimeError('Not implemented delete handler.')

    register_delete_dir_handler(test_delete_handler)

    with pytest.raises(RuntimeError, match='Not implemented delete handler'):
        spark_dataset_converter._delete_dir_handler(test_ctx.temp_url)

    # Restore default delete handler (other test will use it)
    register_delete_dir_handler(None)


def _get_compression_type(data_url):
    files = os.listdir(urlparse(data_url).path)
    pq_files = list(filter(lambda x: x.endswith('.parquet'), files))
    filename_splits = pq_files[0].split('.')
    if len(filename_splits) == 2:
        return "uncompressed"
    else:
        return filename_splits[1]


def test_compression(test_ctx):
    df1 = test_ctx.spark.range(10)

    converter1 = make_spark_converter(df1)
    assert "uncompressed" == \
           _get_compression_type(converter1.cache_dir_url).lower()

    converter2 = make_spark_converter(df1, compression_codec="snappy")
    assert "snappy" == \
           _get_compression_type(converter2.cache_dir_url).lower()


def test_df_caching(test_ctx):
    df1 = test_ctx.spark.range(10)
    df2 = test_ctx.spark.range(10)
    df3 = test_ctx.spark.range(20)

    converter1 = make_spark_converter(df1)
    converter2 = make_spark_converter(df2)
    assert converter1.cache_dir_url == converter2.cache_dir_url

    converter3 = make_spark_converter(df3)
    assert converter1.cache_dir_url != converter3.cache_dir_url

    converter11 = make_spark_converter(
        df1, parquet_row_group_size_bytes=8 * 1024 * 1024)
    converter21 = make_spark_converter(
        df1, parquet_row_group_size_bytes=16 * 1024 * 1024)
    assert converter11.cache_dir_url != converter21.cache_dir_url

    converter12 = make_spark_converter(df1, compression_codec=None)
    converter22 = make_spark_converter(df1, compression_codec="snappy")
    assert converter12.cache_dir_url != converter22.cache_dir_url


def test_check_url():
    with pytest.raises(ValueError, match='scheme-less'):
        _check_url('/a/b/c')


def test_make_sub_dir_url():
    assert _make_sub_dir_url('file:///a/b', 'c') == 'file:///a/b/c'
    assert _make_sub_dir_url('hdfs:/a/b', 'c') == 'hdfs:/a/b/c'
    assert _make_sub_dir_url('hdfs://nn1:9000/a/b', 'c') == 'hdfs://nn1:9000/a/b/c'


def test_pickling_remotely(test_ctx):
    df1 = test_ctx.spark.range(100, 101)
    converter1 = make_spark_converter(df1)

    def map_fn(_):
        with converter1.make_tf_dataset() as dataset:
            iterator = dataset.make_one_shot_iterator()
            tensor = iterator.get_next()
            with tf.Session() as sess:
                ts = sess.run(tensor)
        return getattr(ts, 'id')[0]

    result = test_ctx.spark.sparkContext.parallelize(range(1), 1).map(map_fn).collect()[0]
    assert result == 100


def test_change_cache_dir_raise_error(test_ctx):
    temp_url2 = 'file://' + tempfile.mkdtemp('_spark_converter_test2').replace(os.sep, '/')
    test_ctx.spark.conf.set(SparkDatasetConverter.PARENT_CACHE_DIR_URL_CONF, temp_url2)

    with pytest.raises(RuntimeError,
                       match="{} has been set to be".format(
                           SparkDatasetConverter.PARENT_CACHE_DIR_URL_CONF)):
        _get_parent_cache_dir_url()

    # restore conf (other test need use it)
    test_ctx.spark.conf.set(SparkDatasetConverter.PARENT_CACHE_DIR_URL_CONF, test_ctx.temp_url)
    assert test_ctx.temp_url == _get_parent_cache_dir_url()


def test_tf_dataset_batch_size(test_ctx):
    df1 = test_ctx.spark.range(100)

    batch_size = 30
    converter1 = make_spark_converter(df1)

    with converter1.make_tf_dataset(batch_size=batch_size) as dataset:
        iterator = dataset.make_one_shot_iterator()
        tensor = iterator.get_next()
        with tf.Session() as sess:
            ts = sess.run(tensor)
    assert len(ts.id) == batch_size


@mock.patch('petastorm.spark.spark_dataset_converter.make_batch_reader')
def test_tf_dataset_petastorm_args(mock_make_batch_reader, test_ctx):
    df1 = test_ctx.spark.range(100).repartition(4)
    conv1 = make_spark_converter(df1)

    mock_make_batch_reader.return_value = make_batch_reader(conv1.cache_dir_url)

    with conv1.make_tf_dataset(reader_pool_type='dummy', cur_shard=1, shard_count=4):
        pass
    peta_args = mock_make_batch_reader.call_args.kwargs
    assert peta_args['reader_pool_type'] == 'dummy' and \
        peta_args['cur_shard'] == 1 and \
        peta_args['shard_count'] == 4 and \
        peta_args['num_epochs'] is None and \
        peta_args['workers_count'] == 4

    with conv1.make_tf_dataset(num_epochs=1, workers_count=2):
        pass
    peta_args = mock_make_batch_reader.call_args.kwargs
    assert peta_args['num_epochs'] == 1 and peta_args['workers_count'] == 2


def test_horovod_rank_compatibility(test_ctx):
    with mock.patch.dict(os.environ, {'HOROVOD_RANK': '1', 'HOROVOD_SIZE': '3'}, clear=True):
        assert (1, 3) == _get_horovod_rank_and_size()
        assert _check_rank_and_size_consistent_with_horovod(
            petastorm_reader_kwargs={"cur_shard": 1, "shard_count": 3})
        assert not _check_rank_and_size_consistent_with_horovod(
            petastorm_reader_kwargs={"cur_shard": 1, "shard_count": 2})
        assert not _check_rank_and_size_consistent_with_horovod(
            petastorm_reader_kwargs={"cur_shard": 0, "shard_count": 3})

    with mock.patch.dict(os.environ, {'OMPI_COMM_WORLD_RANK': '1', 'OMPI_COMM_WORLD_SIZE': '3'}, clear=True):
        assert (1, 3) == _get_horovod_rank_and_size()
    with mock.patch.dict(os.environ, {'PMI_RANK': '1', 'PMI_SIZE': '3'}, clear=True):
        assert (1, 3) == _get_horovod_rank_and_size()
    with mock.patch.dict(os.environ, {}, clear=True):
        assert (None, None) == _get_horovod_rank_and_size()
        assert _check_rank_and_size_consistent_with_horovod(
            petastorm_reader_kwargs={"cur_shard": 1, "shard_count": 3})


def test_dtype(test_ctx):
    df = test_ctx.spark.range(10)
    df = df.withColumn("float_col", df.id.cast(FloatType())) \
        .withColumn("double_col", df.id.cast(DoubleType()))

    converter1 = make_spark_converter(df)
    with converter1.make_tf_dataset() as dataset:
        iterator = dataset.make_one_shot_iterator()
        tensor = iterator.get_next()
        with tf.Session() as sess:
            ts = sess.run(tensor)
    assert np.float32 == ts.double_col.dtype.type

    converter2 = make_spark_converter(df, dtype="float64")
    with converter2.make_tf_dataset() as dataset:
        iterator = dataset.make_one_shot_iterator()
        tensor = iterator.get_next()
        with tf.Session() as sess:
            ts = sess.run(tensor)
    assert np.float64 == ts.float_col.dtype.type

    with pytest.raises(ValueError, match="dtype float16 is not supported. \
            Use 'float32' or float64"):
        make_spark_converter(df, dtype="float16")


def test_array(test_ctx):
    df = test_ctx.spark.createDataFrame(
        [([1., 2., 3.],),
         ([4., 5., 6.],)],
        StructType([
            StructField(name='c1', dataType=ArrayType(DoubleType()))
        ])
    )
    converter1 = make_spark_converter(df)
    with converter1.make_tf_dataset() as dataset:
        iterator = dataset.make_one_shot_iterator()
        tensor = iterator.get_next()
        with tf.Session() as sess:
            ts = sess.run(tensor)
    assert np.float32 == ts.c1.dtype.type


@pytest.mark.skipif(
    LooseVersion(pyspark.__version__) < LooseVersion("3.0"),
    reason="Vector columns are not supported for pyspark {} < 3.0.0"
    .format(pyspark.__version__))
def test_vector_to_array(test_ctx):
    from pyspark.ml.linalg import Vectors
    from pyspark.mllib.linalg import Vectors as OldVectors
    df = test_ctx.spark.createDataFrame([
        (Vectors.dense(1.0, 2.0, 3.0), OldVectors.dense(10.0, 20.0, 30.0)),
        (Vectors.dense(5.0, 6.0, 7.0), OldVectors.dense(50.0, 60.0, 70.0))],
                                        ["vec", "oldVec"])
    converter1 = make_spark_converter(df)
    with converter1.make_tf_dataset(num_epochs=1) as dataset:
        iterator = dataset.make_one_shot_iterator()
        tensor = iterator.get_next()
        with tf.Session() as sess:
            ts = sess.run(tensor)
    assert np.float32 == ts.vec.dtype.type
    assert np.float32 == ts.oldVec.dtype.type
    vec_col = ts.vec[ts.vec[:, 0].argsort()]
    old_vec_col = ts.oldVec[ts.oldVec[:, 0].argsort()]
    assert (2, 3) == ts.vec.shape
    assert (2, 3) == ts.oldVec.shape
    assert ([1., 2., 3.] == vec_col[0]).all() and \
           ([5., 6., 7.] == vec_col[1]).all()
    assert ([10., 20., 30.] == old_vec_col[0]).all() and \
           ([50., 60., 70] == old_vec_col[1]).all()


def test_torch_primitive(test_ctx):
    import torch

    schema = StructType([
        StructField("bool_col", BooleanType(), False),
        StructField("float_col", FloatType(), False),
        StructField("double_col", DoubleType(), False),
        StructField("short_col", ShortType(), False),
        StructField("int_col", IntegerType(), False),
        StructField("long_col", LongType(), False),
        StructField("byte_col", ByteType(), False),
    ])
    df = test_ctx.spark.createDataFrame(
        [(True, 0.12, 432.1, 5, 5, 0, -128),
         (False, 123.45, 0.987, 9, 908, 765, 127)],
        schema=schema).coalesce(1)
    # If we use numPartition > 1, the order of the loaded dataset would
    # be non-deterministic.
    expected_df = df.collect()

    converter = make_spark_converter(df)
    batch = None
    with converter.make_torch_dataloader(num_epochs=1) as dataloader:
        for i, batch in enumerate(dataloader):
            # default batch_size = 1
            for col in df.schema.names:
                actual_ele = batch[col][0]
                expected_ele = expected_df[i][col]
                if col == "float_col" or col == "double_col":
                    # Note that the default dtype is float32
                    assert pytest.approx(expected_ele, rel=1e-6) == actual_ele
                else:
                    assert expected_ele == actual_ele

        assert len(expected_df) == len(converter)
    assert torch.uint8 == batch["bool_col"].dtype
    assert torch.int8 == batch["byte_col"].dtype
    assert torch.float32 == batch["double_col"].dtype
    assert torch.float32 == batch["float_col"].dtype
    assert torch.int32 == batch["int_col"].dtype
    assert torch.int64 == batch["long_col"].dtype
    assert torch.int16 == batch["short_col"].dtype


def test_torch_pickling_remotely(test_ctx):
    df1 = test_ctx.spark.range(100, 101)
    converter1 = make_spark_converter(df1)

    def map_fn(_):
        with converter1.make_torch_dataloader(num_epochs=1) as dataloader:
            for batch in dataloader:
                ret = batch["id"][0]
        return ret

    result = test_ctx.spark.sparkContext.parallelize(range(1), 1) \
        .map(map_fn).collect()[0]
    assert result == 100


def test_torch_batch_size(test_ctx):
    df = test_ctx.spark.range(8)
    conv = make_spark_converter(df)
    batch_size = 2
    with conv.make_torch_dataloader(batch_size=batch_size,
                                    num_epochs=1) as dataloader:
        for batch in dataloader:
            assert batch_size == batch['id'].shape[0]


def test_torch_transform_spec(test_ctx):
    df = test_ctx.spark.range(8)
    conv = make_spark_converter(df)

    from torchvision import transforms
    from petastorm import TransformSpec

    def _transform_row(df_row):
        scale_tranform = transforms.Compose([
            transforms.Lambda(lambda x: x * 0.1),
        ])
        return scale_tranform(df_row)

    transform = TransformSpec(_transform_row)
    with conv.make_torch_dataloader(transform_spec=transform,
                                    num_epochs=1) as dataloader:
        for batch in dataloader:
            assert min(batch['id']) >= 0 and max(batch['id']) < 1


def test_torch_unexpected_param(test_ctx):
    df = test_ctx.spark.range(8)
    conv = make_spark_converter(df)

    with pytest.raises(TypeError, match="unexpected keyword argument 'xyz'"):
        with conv.make_torch_dataloader(xyz=1) as _:
            pass


@mock.patch('petastorm.spark.spark_dataset_converter.make_batch_reader')
def test_torch_dataloader_advanced_params(mock_torch_make_batch_reader, test_ctx):
    SHARD_COUNT = 3
    df = test_ctx.spark.range(100).repartition(SHARD_COUNT)
    conv = make_spark_converter(df)

    mock_torch_make_batch_reader.return_value = \
        make_batch_reader(conv.cache_dir_url)

    with conv.make_torch_dataloader(reader_pool_type='dummy', cur_shard=1,
                                    shard_count=SHARD_COUNT) as _:
        pass
    peta_args = mock_torch_make_batch_reader.call_args.kwargs
    assert peta_args['reader_pool_type'] == 'dummy' and \
        peta_args['cur_shard'] == 1 and \
        peta_args['shard_count'] == SHARD_COUNT and \
        peta_args['num_epochs'] is None and \
        peta_args['workers_count'] == 4

    # Test default value overridden arguments.
    with conv.make_torch_dataloader(num_epochs=1, workers_count=2) as _:
        pass
    peta_args = mock_torch_make_batch_reader.call_args[1]
    assert peta_args['num_epochs'] == 1 and peta_args['workers_count'] == 2


def test_wait_file_available(test_ctx):
    pq_dir = os.path.join(test_ctx.tempdir, 'test_ev')
    os.makedirs(pq_dir)
    file1_path = os.path.join(pq_dir, 'file1')
    file2_path = os.path.join(pq_dir, 'file2')
    url1 = 'file://' + file1_path.replace(os.sep, '/')
    url2 = 'file://' + file2_path.replace(os.sep, '/')

    url_list = [url1, url2]

    def create_file(p):
        with open(p, 'w'):
            pass

    # 1. test all files exists.
    create_file(file1_path)
    create_file(file2_path)
    _wait_file_available(url_list)

    # 2. test one file does not exists. Raise error.
    os.remove(file2_path)
    with pytest.raises(RuntimeError,
                       match='Timeout while waiting for all parquet-store files to appear at urls'):
        _wait_file_available(url_list)

    # 3. test one file accessible after 1 second.
    def delay_create_file2():
        time.sleep(1)
        create_file(file2_path)

    threading.Thread(target=delay_create_file2()).start()

    _wait_file_available(url_list)<|MERGE_RESOLUTION|>--- conflicted
+++ resolved
@@ -13,26 +13,14 @@
 # limitations under the License.
 
 import os
-import pytest
 import subprocess
 import sys
 import tempfile
 import threading
 import time
-<<<<<<< HEAD
 from distutils.version import LooseVersion
-=======
-
-from six.moves.urllib.parse import urlparse
-
-try:
-    from mock import mock
-except ImportError:
-    from unittest import mock
->>>>>>> b425e435
 
 import numpy as np
-import pyarrow
 import pyspark
 import pytest
 import tensorflow as tf
