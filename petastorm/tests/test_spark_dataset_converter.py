--- conflicted
+++ resolved
@@ -13,19 +13,16 @@
 # limitations under the License.
 
 import os
+import pytest
 import subprocess
 import sys
 import tempfile
-<<<<<<< HEAD
 import time
 import threading
-import pytest
-=======
-
->>>>>>> 6b4ce008
+
 import numpy as np
-import pytest
 import tensorflow as tf
+
 from pyspark.sql import SparkSession
 from pyspark.sql.types import (BinaryType, BooleanType, ByteType, DoubleType,
                                FloatType, IntegerType, LongType, ShortType,
@@ -34,26 +31,17 @@
 
 from petastorm import make_batch_reader
 from petastorm.fs_utils import FilesystemResolver
-<<<<<<< HEAD
-from petastorm.spark import make_spark_converter
-from petastorm.spark import spark_dataset_converter
-from petastorm.spark.spark_dataset_converter import register_delete_dir_handler, \
-    _check_url, _get_parent_cache_dir_url, _make_sub_dir_url, \
-    _get_horovod_rank_and_size, _is_rank_and_size_consistent_with_horovod, \
-    _wait_for_fs_eventually_consistency
-=======
 from petastorm.spark import (SparkDatasetConverter, make_spark_converter,
                              spark_dataset_converter)
 from petastorm.spark.spark_dataset_converter import (
     _check_url, _get_horovod_rank_and_size, _get_parent_cache_dir_url,
     _check_rank_and_size_consistent_with_horovod, _make_sub_dir_url,
-    register_delete_dir_handler)
+    register_delete_dir_handler, _wait_for_fs_eventually_consistency)
 
 try:
     from mock import mock
 except ImportError:
     from unittest import mock
->>>>>>> 6b4ce008
 
 
 class TestContext(object):
@@ -65,12 +53,8 @@
             .getOrCreate()
         self.tempdir = tempfile.mkdtemp('_spark_converter_test')
         self.temp_url = 'file://' + self.tempdir.replace(os.sep, '/')
-<<<<<<< HEAD
-        self.spark.conf.set('petastorm.spark.converter.parentCacheDirUrl', self.temp_url)
-        self.spark.conf.set('petastorm.spark.converter.fsEventuallyConsistencySeconds', '2')
-=======
         self.spark.conf.set(SparkDatasetConverter.PARENT_CACHE_DIR_URL_CONF, self.temp_url)
->>>>>>> 6b4ce008
+        self.spark.conf.set(SparkDatasetConverter.WAIT_FS_EVENTUALLY_CONSISTENCY_SECONDS, '2')
 
     def tear_down(self):
         self.spark.stop()
@@ -390,46 +374,6 @@
             assert batch_size == batch['id'].shape[0]
 
 
-<<<<<<< HEAD
-    assert _is_rank_and_size_consistent_with_horovod(cur_shard=1, shard_count=3, hvd_rank=1, hvd_size=3)
-    assert _is_rank_and_size_consistent_with_horovod(cur_shard=1, shard_count=3, hvd_rank=None, hvd_size=None)
-    assert not _is_rank_and_size_consistent_with_horovod(cur_shard=1, shard_count=2, hvd_rank=1, hvd_size=3)
-    assert not _is_rank_and_size_consistent_with_horovod(cur_shard=0, shard_count=3, hvd_rank=1, hvd_size=3)
-
-
-def test_wait_for_fs_eventually_consistency(test_ctx):
-    pq_dir = os.path.join(test_ctx.tempdir, 'test_ev')
-    os.makedirs(pq_dir)
-    file1_path = os.path.join(pq_dir, 'file1')
-    file2_path = os.path.join(pq_dir, 'file2')
-    url1 = 'file://' + file1_path.replace(os.sep, '/')
-    url2 = 'file://' + file2_path.replace(os.sep, '/')
-
-    url_list = [url1, url2]
-
-    def create_file(p):
-        with open(p, 'w'):
-            pass
-
-    # 1. test all files exists.
-    create_file(file1_path)
-    create_file(file2_path)
-    _wait_for_fs_eventually_consistency(url_list)
-
-    # 2. test one file does not exists. Raise error.
-    os.remove(file2_path)
-    with pytest.raises(RuntimeError, match='These files cannot be synced after waiting'):
-        _wait_for_fs_eventually_consistency(url_list)
-
-    # 3. test one file accessible after 1 second.
-    def delay_create_file2():
-        time.sleep(1)
-        create_file(file2_path)
-
-    threading.Thread(target=delay_create_file2()).start()
-
-    _wait_for_fs_eventually_consistency(url_list)
-=======
 def test_torch_transform_spec(test_ctx):
     df = test_ctx.spark.range(8)
     conv = make_spark_converter(df)
@@ -483,4 +427,37 @@
         pass
     peta_args = mock_torch_make_batch_reader.call_args[1]
     assert peta_args['num_epochs'] == 1 and peta_args['workers_count'] == 2
->>>>>>> 6b4ce008
+
+
+def test_wait_for_fs_eventually_consistency(test_ctx):
+    pq_dir = os.path.join(test_ctx.tempdir, 'test_ev')
+    os.makedirs(pq_dir)
+    file1_path = os.path.join(pq_dir, 'file1')
+    file2_path = os.path.join(pq_dir, 'file2')
+    url1 = 'file://' + file1_path.replace(os.sep, '/')
+    url2 = 'file://' + file2_path.replace(os.sep, '/')
+
+    url_list = [url1, url2]
+
+    def create_file(p):
+        with open(p, 'w'):
+            pass
+
+    # 1. test all files exists.
+    create_file(file1_path)
+    create_file(file2_path)
+    _wait_for_fs_eventually_consistency(url_list)
+
+    # 2. test one file does not exists. Raise error.
+    os.remove(file2_path)
+    with pytest.raises(RuntimeError, match='These files cannot be synced after waiting'):
+        _wait_for_fs_eventually_consistency(url_list)
+
+    # 3. test one file accessible after 1 second.
+    def delay_create_file2():
+        time.sleep(1)
+        create_file(file2_path)
+
+    threading.Thread(target=delay_create_file2()).start()
+
+    _wait_for_fs_eventually_consistency(url_list)