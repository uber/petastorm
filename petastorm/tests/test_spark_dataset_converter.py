#  Copyright (c) 2020 Databricks, Inc.
#
# Licensed under the Apache License, Version 2.0 (the "License");
# you may not use this file except in compliance with the License.
# You may obtain a copy of the License at
#
#     http://www.apache.org/licenses/LICENSE-2.0
#
# Unless required by applicable law or agreed to in writing, software
# distributed under the License is distributed on an "AS IS" BASIS,
# WITHOUT WARRANTIES OR CONDITIONS OF ANY KIND, either express or implied.
# See the License for the specific language governing permissions and
# limitations under the License.

import os
import subprocess
import sys
import tempfile
import threading
import time
from distutils.version import LooseVersion

import numpy as np
import pyspark
import pytest
import tensorflow as tf
from pyspark.sql import SparkSession
from pyspark.sql.functions import pandas_udf
from pyspark.sql.types import (ArrayType, BinaryType, BooleanType, ByteType,
                               DoubleType, FloatType, IntegerType, LongType,
                               ShortType, StringType, StructField, StructType)
from six.moves.urllib.parse import urlparse

from petastorm import make_batch_reader
from petastorm.fs_utils import FilesystemResolver
from petastorm.spark import (SparkDatasetConverter, make_spark_converter,
                             spark_dataset_converter)
from petastorm.spark.spark_dataset_converter import (
<<<<<<< HEAD
    _check_url, _get_horovod_rank_and_size, _get_parent_cache_dir_url,
    _check_rank_and_size_consistent_with_horovod, _make_sub_dir_url,
    register_delete_dir_handler, _wait_file_available, _check_dataset_file_median_size,
    _check_parent_cache_dir_url)
=======
    _check_rank_and_size_consistent_with_horovod, _check_url,
    _get_horovod_rank_and_size, _get_parent_cache_dir_url, _make_sub_dir_url,
    _wait_file_available, register_delete_dir_handler)

try:
    from mock import mock
except ImportError:
    from unittest import mock
>>>>>>> e9f815df


class TestContext(object):
    def __init__(self):
        self.spark = SparkSession.builder \
            .master("local[2]") \
            .appName("petastorm.spark tests") \
            .getOrCreate()
        self.tempdir = tempfile.mkdtemp('_spark_converter_test')
        self.temp_url = 'file://' + self.tempdir.replace(os.sep, '/')
        self.spark.conf.set(SparkDatasetConverter.PARENT_CACHE_DIR_URL_CONF, self.temp_url)
        self.spark.conf.set(SparkDatasetConverter.FILE_AVAILABILITY_WAIT_TIMEOUT_SECS_CONF, '2')

    def tear_down(self):
        self.spark.stop()


@pytest.fixture(scope='module')
def test_ctx():
    ctx = TestContext()
    yield ctx
    ctx.tear_down()


def test_primitive(test_ctx):
    schema = StructType([
        StructField("bool_col", BooleanType(), False),
        StructField("float_col", FloatType(), False),
        StructField("double_col", DoubleType(), False),
        StructField("short_col", ShortType(), False),
        StructField("int_col", IntegerType(), False),
        StructField("long_col", LongType(), False),
        StructField("str_col", StringType(), False),
        StructField("bin_col", BinaryType(), False),
        StructField("byte_col", ByteType(), False),
    ])
    df = test_ctx.spark.createDataFrame(
        [(True, 0.12, 432.1, 5, 5, 0, "hello",
          bytearray(b"spark\x01\x02"), -128),
         (False, 123.45, 0.987, 9, 908, 765, "petastorm",
          bytearray(b"\x0012345"), 127)],
        schema=schema).coalesce(1)
    # If we use numPartition > 1, the order of the loaded dataset would
    # be non-deterministic.
    expected_df = df.collect()

    converter = make_spark_converter(df)
    with converter.make_tf_dataset() as dataset:
        iterator = dataset.make_one_shot_iterator()
        tensor = iterator.get_next()
        with tf.Session() as sess:
            ts = sess.run(tensor)
            # TODO: we will improve the test once the batch_size argument
            #  added.
            # Now we only have one batch.
        for i in range(converter.dataset_size):
            for col in df.schema.names:
                actual_ele = getattr(ts, col)[i]
                expected_ele = expected_df[i][col]
                if col == "str_col":
                    actual_ele = actual_ele.decode()
                if col == "bin_col":
                    actual_ele = bytearray(actual_ele)
                if col == "float_col" or col == "double_col":
                    # Note that the default dtype is float32
                    assert pytest.approx(expected_ele, rel=1e-6) == actual_ele
                else:
                    assert expected_ele == actual_ele

        assert len(expected_df) == len(converter)

    assert np.bool_ == ts.bool_col.dtype.type
    assert np.float32 == ts.float_col.dtype.type
    # Default dtype float32
    assert np.float32 == ts.double_col.dtype.type
    assert np.int16 == ts.short_col.dtype.type
    assert np.int32 == ts.int_col.dtype.type
    assert np.int64 == ts.long_col.dtype.type
    assert np.object_ == ts.str_col.dtype.type
    assert np.object_ == ts.bin_col.dtype.type


def test_array_field(test_ctx):
    @pandas_udf('array<float>')
    def gen_array(v):
        return v.map(lambda x: np.random.rand(10))
    df1 = test_ctx.spark.range(10).withColumn('v', gen_array('id')).repartition(2)
    cv1 = make_spark_converter(df1)
    # we can auto infer one-dim array shape
    with cv1.make_tf_dataset(batch_size=4, num_epochs=1) as dataset:
        tf_iter = dataset.make_one_shot_iterator()
        next_op = tf_iter.get_next()
        with tf.Session() as sess:
            batch1 = sess.run(next_op)
        assert batch1.v.shape == (4, 10)


def test_delete(test_ctx):
    df = test_ctx.spark.createDataFrame([(1, 2), (4, 5)], ["col1", "col2"])
    # TODO add test for hdfs url
    converter = make_spark_converter(df)
    local_path = urlparse(converter.cache_dir_url).path
    assert os.path.exists(local_path)
    converter.delete()
    assert not os.path.exists(local_path)


def test_atexit(test_ctx):
    lines = """
    from petastorm.spark import SparkDatasetConverter, make_spark_converter
    from pyspark.sql import SparkSession
    import os
    spark = SparkSession.builder.getOrCreate()
    spark.conf.set(SparkDatasetConverter.PARENT_CACHE_DIR_URL_CONF, '{temp_url}')
    df = spark.createDataFrame([(1, 2),(4, 5)], ["col1", "col2"])
    converter = make_spark_converter(df)
    f = open(os.path.join('{tempdir}', 'test_atexit.out'), "w")
    f.write(converter.cache_dir_url)
    f.close()
    """.format(tempdir=test_ctx.tempdir, temp_url=test_ctx.temp_url)
    code_str = "; ".join(
        line.strip() for line in lines.strip().splitlines())
    ret_code = subprocess.call([sys.executable, "-c", code_str])
    assert 0 == ret_code
    with open(os.path.join(test_ctx.tempdir, 'test_atexit.out')) as f:
        cache_dir_url = f.read()

    fs = FilesystemResolver(cache_dir_url).filesystem()
    assert not fs.exists(urlparse(cache_dir_url).path)


def test_set_delete_handler(test_ctx):
    def test_delete_handler(dir_url):
        raise RuntimeError('Not implemented delete handler.')

    register_delete_dir_handler(test_delete_handler)

    with pytest.raises(RuntimeError, match='Not implemented delete handler'):
        spark_dataset_converter._delete_dir_handler(test_ctx.temp_url)

    # Restore default delete handler (other test will use it)
    register_delete_dir_handler(None)


def _get_compression_type(data_url):
    files = os.listdir(urlparse(data_url).path)
    pq_files = list(filter(lambda x: x.endswith('.parquet'), files))
    filename_splits = pq_files[0].split('.')
    if len(filename_splits) == 2:
        return "uncompressed"
    else:
        return filename_splits[1]


def test_compression(test_ctx):
    df1 = test_ctx.spark.range(10)

    converter1 = make_spark_converter(df1)
    assert "uncompressed" == \
           _get_compression_type(converter1.cache_dir_url).lower()

    converter2 = make_spark_converter(df1, compression_codec="snappy")
    assert "snappy" == \
           _get_compression_type(converter2.cache_dir_url).lower()


def test_df_caching(test_ctx):
    df1 = test_ctx.spark.range(10)
    df2 = test_ctx.spark.range(10)
    df3 = test_ctx.spark.range(20)

    converter1 = make_spark_converter(df1)
    converter2 = make_spark_converter(df2)
    assert converter1.cache_dir_url == converter2.cache_dir_url

    converter3 = make_spark_converter(df3)
    assert converter1.cache_dir_url != converter3.cache_dir_url

    converter11 = make_spark_converter(
        df1, parquet_row_group_size_bytes=8 * 1024 * 1024)
    converter21 = make_spark_converter(
        df1, parquet_row_group_size_bytes=16 * 1024 * 1024)
    assert converter11.cache_dir_url != converter21.cache_dir_url

    converter12 = make_spark_converter(df1, compression_codec=None)
    converter22 = make_spark_converter(df1, compression_codec="snappy")
    assert converter12.cache_dir_url != converter22.cache_dir_url


def test_check_url():
    with pytest.raises(ValueError, match='scheme-less'):
        _check_url('/a/b/c')


def test_make_sub_dir_url():
    assert _make_sub_dir_url('file:///a/b', 'c') == 'file:///a/b/c'
    assert _make_sub_dir_url('hdfs:/a/b', 'c') == 'hdfs:/a/b/c'
    assert _make_sub_dir_url('hdfs://nn1:9000/a/b', 'c') == 'hdfs://nn1:9000/a/b/c'


def test_pickling_remotely(test_ctx):
    df1 = test_ctx.spark.range(100, 101)
    converter1 = make_spark_converter(df1)

    def map_fn(_):
        with converter1.make_tf_dataset() as dataset:
            iterator = dataset.make_one_shot_iterator()
            tensor = iterator.get_next()
            with tf.Session() as sess:
                ts = sess.run(tensor)
        return getattr(ts, 'id')[0]

    result = test_ctx.spark.sparkContext.parallelize(range(1), 1).map(map_fn).collect()[0]
    assert result == 100


def test_change_cache_dir_raise_error(test_ctx):
    temp_url2 = 'file://' + tempfile.mkdtemp('_spark_converter_test2').replace(os.sep, '/')
    test_ctx.spark.conf.set(SparkDatasetConverter.PARENT_CACHE_DIR_URL_CONF, temp_url2)

    with pytest.raises(RuntimeError,
                       match="{} has been set to be".format(
                           SparkDatasetConverter.PARENT_CACHE_DIR_URL_CONF)):
        _get_parent_cache_dir_url()

    # restore conf (other test need use it)
    test_ctx.spark.conf.set(SparkDatasetConverter.PARENT_CACHE_DIR_URL_CONF, test_ctx.temp_url)
    assert test_ctx.temp_url == _get_parent_cache_dir_url()


def test_tf_dataset_batch_size(test_ctx):
    df1 = test_ctx.spark.range(100)

    batch_size = 30
    converter1 = make_spark_converter(df1)

    with converter1.make_tf_dataset(batch_size=batch_size) as dataset:
        iterator = dataset.make_one_shot_iterator()
        tensor = iterator.get_next()
        with tf.Session() as sess:
            ts = sess.run(tensor)
    assert len(ts.id) == batch_size


@mock.patch('petastorm.spark.spark_dataset_converter.make_batch_reader')
def test_tf_dataset_petastorm_args(mock_make_batch_reader, test_ctx):
    df1 = test_ctx.spark.range(100).repartition(4)
    conv1 = make_spark_converter(df1)

    mock_make_batch_reader.return_value = make_batch_reader(conv1.cache_dir_url)

    with conv1.make_tf_dataset(reader_pool_type='dummy', cur_shard=1, shard_count=4):
        pass
    peta_args = mock_make_batch_reader.call_args.kwargs
    assert peta_args['reader_pool_type'] == 'dummy' and \
        peta_args['cur_shard'] == 1 and \
        peta_args['shard_count'] == 4 and \
        peta_args['num_epochs'] is None and \
        peta_args['workers_count'] == 4

    with conv1.make_tf_dataset(num_epochs=1, workers_count=2):
        pass
    peta_args = mock_make_batch_reader.call_args.kwargs
    assert peta_args['num_epochs'] == 1 and peta_args['workers_count'] == 2


def test_horovod_rank_compatibility(test_ctx):
    with mock.patch.dict(os.environ, {'HOROVOD_RANK': '1', 'HOROVOD_SIZE': '3'}, clear=True):
        assert (1, 3) == _get_horovod_rank_and_size()
        assert _check_rank_and_size_consistent_with_horovod(
            petastorm_reader_kwargs={"cur_shard": 1, "shard_count": 3})
        assert not _check_rank_and_size_consistent_with_horovod(
            petastorm_reader_kwargs={"cur_shard": 1, "shard_count": 2})
        assert not _check_rank_and_size_consistent_with_horovod(
            petastorm_reader_kwargs={"cur_shard": 0, "shard_count": 3})

    with mock.patch.dict(os.environ, {'OMPI_COMM_WORLD_RANK': '1', 'OMPI_COMM_WORLD_SIZE': '3'}, clear=True):
        assert (1, 3) == _get_horovod_rank_and_size()
    with mock.patch.dict(os.environ, {'PMI_RANK': '1', 'PMI_SIZE': '3'}, clear=True):
        assert (1, 3) == _get_horovod_rank_and_size()
    with mock.patch.dict(os.environ, {}, clear=True):
        assert (None, None) == _get_horovod_rank_and_size()
        assert _check_rank_and_size_consistent_with_horovod(
            petastorm_reader_kwargs={"cur_shard": 1, "shard_count": 3})


def test_dtype(test_ctx):
    df = test_ctx.spark.range(10)
    df = df.withColumn("float_col", df.id.cast(FloatType())) \
        .withColumn("double_col", df.id.cast(DoubleType()))

    converter1 = make_spark_converter(df)
    with converter1.make_tf_dataset() as dataset:
        iterator = dataset.make_one_shot_iterator()
        tensor = iterator.get_next()
        with tf.Session() as sess:
            ts = sess.run(tensor)
    assert np.float32 == ts.double_col.dtype.type

    converter2 = make_spark_converter(df, dtype='float64')
    with converter2.make_tf_dataset() as dataset:
        iterator = dataset.make_one_shot_iterator()
        tensor = iterator.get_next()
        with tf.Session() as sess:
            ts = sess.run(tensor)
    assert np.float64 == ts.float_col.dtype.type

    converter3 = make_spark_converter(df, dtype=None)
    with converter3.make_tf_dataset() as dataset:
        iterator = dataset.make_one_shot_iterator()
        tensor = iterator.get_next()
        with tf.Session() as sess:
            ts = sess.run(tensor)
    assert np.float32 == ts.float_col.dtype.type
    assert np.float64 == ts.double_col.dtype.type

    with pytest.raises(ValueError, match="dtype float16 is not supported. \
            Use 'float32' or float64"):
        make_spark_converter(df, dtype="float16")


def test_array(test_ctx):
    df = test_ctx.spark.createDataFrame(
        [([1., 2., 3.],),
         ([4., 5., 6.],)],
        StructType([
            StructField(name='c1', dataType=ArrayType(DoubleType()))
        ])
    )
    converter1 = make_spark_converter(df)
    with converter1.make_tf_dataset() as dataset:
        iterator = dataset.make_one_shot_iterator()
        tensor = iterator.get_next()
        with tf.Session() as sess:
            ts = sess.run(tensor)
    assert np.float32 == ts.c1.dtype.type


@pytest.mark.skipif(
    LooseVersion(pyspark.__version__) < LooseVersion("3.0"),
    reason="Vector columns are not supported for pyspark {} < 3.0.0"
    .format(pyspark.__version__))
def test_vector_to_array(test_ctx):
    from pyspark.ml.linalg import Vectors
    from pyspark.mllib.linalg import Vectors as OldVectors
    df = test_ctx.spark.createDataFrame([
        (Vectors.dense(1.0, 2.0, 3.0), OldVectors.dense(10.0, 20.0, 30.0)),
        (Vectors.dense(5.0, 6.0, 7.0), OldVectors.dense(50.0, 60.0, 70.0))],
                                        ["vec", "oldVec"])
    converter1 = make_spark_converter(df)
    with converter1.make_tf_dataset(num_epochs=1) as dataset:
        iterator = dataset.make_one_shot_iterator()
        tensor = iterator.get_next()
        with tf.Session() as sess:
            ts = sess.run(tensor)
    assert np.float32 == ts.vec.dtype.type
    assert np.float32 == ts.oldVec.dtype.type
    vec_col = ts.vec[ts.vec[:, 0].argsort()]
    old_vec_col = ts.oldVec[ts.oldVec[:, 0].argsort()]
    assert (2, 3) == ts.vec.shape
    assert (2, 3) == ts.oldVec.shape
    assert ([1., 2., 3.] == vec_col[0]).all() and \
           ([5., 6., 7.] == vec_col[1]).all()
    assert ([10., 20., 30.] == old_vec_col[0]).all() and \
           ([50., 60., 70] == old_vec_col[1]).all()


def test_torch_primitive(test_ctx):
    import torch

    schema = StructType([
        StructField("bool_col", BooleanType(), False),
        StructField("float_col", FloatType(), False),
        StructField("double_col", DoubleType(), False),
        StructField("short_col", ShortType(), False),
        StructField("int_col", IntegerType(), False),
        StructField("long_col", LongType(), False),
        StructField("byte_col", ByteType(), False),
    ])
    df = test_ctx.spark.createDataFrame(
        [(True, 0.12, 432.1, 5, 5, 0, -128),
         (False, 123.45, 0.987, 9, 908, 765, 127)],
        schema=schema).coalesce(1)
    # If we use numPartition > 1, the order of the loaded dataset would
    # be non-deterministic.
    expected_df = df.collect()

    converter = make_spark_converter(df)
    batch = None
    with converter.make_torch_dataloader(num_epochs=1) as dataloader:
        for i, batch in enumerate(dataloader):
            # default batch_size = 1
            for col in df.schema.names:
                actual_ele = batch[col][0]
                expected_ele = expected_df[i][col]
                if col == "float_col" or col == "double_col":
                    # Note that the default dtype is float32
                    assert pytest.approx(expected_ele, rel=1e-6) == actual_ele
                else:
                    assert expected_ele == actual_ele

        assert len(expected_df) == len(converter)
    assert torch.uint8 == batch["bool_col"].dtype
    assert torch.int8 == batch["byte_col"].dtype
    assert torch.float32 == batch["double_col"].dtype
    assert torch.float32 == batch["float_col"].dtype
    assert torch.int32 == batch["int_col"].dtype
    assert torch.int64 == batch["long_col"].dtype
    assert torch.int16 == batch["short_col"].dtype


def test_torch_pickling_remotely(test_ctx):
    df1 = test_ctx.spark.range(100, 101)
    converter1 = make_spark_converter(df1)

    def map_fn(_):
        with converter1.make_torch_dataloader(num_epochs=1) as dataloader:
            for batch in dataloader:
                ret = batch["id"][0]
        return ret

    result = test_ctx.spark.sparkContext.parallelize(range(1), 1) \
        .map(map_fn).collect()[0]
    assert result == 100


def test_torch_batch_size(test_ctx):
    df = test_ctx.spark.range(8)
    conv = make_spark_converter(df)
    batch_size = 2
    with conv.make_torch_dataloader(batch_size=batch_size,
                                    num_epochs=1) as dataloader:
        for batch in dataloader:
            assert batch_size == batch['id'].shape[0]


def test_torch_transform_spec(test_ctx):
    df = test_ctx.spark.range(8)
    conv = make_spark_converter(df)

    from torchvision import transforms
    from petastorm import TransformSpec

    def _transform_row(df_row):
        scale_tranform = transforms.Compose([
            transforms.Lambda(lambda x: x * 0.1),
        ])
        return scale_tranform(df_row)

    transform = TransformSpec(_transform_row)
    with conv.make_torch_dataloader(transform_spec=transform,
                                    num_epochs=1) as dataloader:
        for batch in dataloader:
            assert min(batch['id']) >= 0 and max(batch['id']) < 1


def test_torch_unexpected_param(test_ctx):
    df = test_ctx.spark.range(8)
    conv = make_spark_converter(df)

    with pytest.raises(TypeError, match="unexpected keyword argument 'xyz'"):
        with conv.make_torch_dataloader(xyz=1) as _:
            pass


@mock.patch('petastorm.spark.spark_dataset_converter.make_batch_reader')
def test_torch_dataloader_advanced_params(mock_torch_make_batch_reader, test_ctx):
    SHARD_COUNT = 3
    df = test_ctx.spark.range(100).repartition(SHARD_COUNT)
    conv = make_spark_converter(df)

    mock_torch_make_batch_reader.return_value = \
        make_batch_reader(conv.cache_dir_url)

    with conv.make_torch_dataloader(reader_pool_type='dummy', cur_shard=1,
                                    shard_count=SHARD_COUNT) as _:
        pass
    peta_args = mock_torch_make_batch_reader.call_args.kwargs
    assert peta_args['reader_pool_type'] == 'dummy' and \
        peta_args['cur_shard'] == 1 and \
        peta_args['shard_count'] == SHARD_COUNT and \
        peta_args['num_epochs'] is None and \
        peta_args['workers_count'] == 4

    # Test default value overridden arguments.
    with conv.make_torch_dataloader(num_epochs=1, workers_count=2) as _:
        pass
    peta_args = mock_torch_make_batch_reader.call_args.kwargs
    assert peta_args['num_epochs'] == 1 and peta_args['workers_count'] == 2


def test_wait_file_available(test_ctx):
    pq_dir = os.path.join(test_ctx.tempdir, 'test_ev')
    os.makedirs(pq_dir)
    file1_path = os.path.join(pq_dir, 'file1')
    file2_path = os.path.join(pq_dir, 'file2')
    url1 = 'file://' + file1_path.replace(os.sep, '/')
    url2 = 'file://' + file2_path.replace(os.sep, '/')

    url_list = [url1, url2]

    def create_file(p):
        with open(p, 'w'):
            pass

    # 1. test all files exists.
    create_file(file1_path)
    create_file(file2_path)
    _wait_file_available(url_list)

    # 2. test one file does not exists. Raise error.
    os.remove(file2_path)
    with pytest.raises(RuntimeError,
                       match='Timeout while waiting for all parquet-store files to appear at urls'):
        _wait_file_available(url_list)

    # 3. test one file accessible after 1 second.
    def delay_create_file2():
        time.sleep(1)
        create_file(file2_path)

    threading.Thread(target=delay_create_file2()).start()

    _wait_file_available(url_list)


def test_check_dataset_file_median_size(test_ctx, caplog):
    file_size_map = {
        '/a/b/01.parquet': 50,
        '/a/b/02.parquet': 70,
        '/a/b/03.parquet': 60,
        '/a/b/04.parquet': 65,
        '/a/b/05.parquet': 999000,
    }
    with mock.patch('os.path.getsize') as mock_path_get_size:
        mock_path_get_size.side_effect = lambda p: file_size_map[p]
        url_list = ['file://' + path for path in file_size_map.keys()]
        caplog.clear()
        _check_dataset_file_median_size(url_list)
        assert 'The median size (65) of these parquet files' in '\n'.join([r.message for r in caplog.records])
        for k in file_size_map:
            file_size_map[k] *= (1024 * 1024)
        caplog.clear()
        _check_dataset_file_median_size(url_list)
        assert 'The median size (68157440) of these parquet files' not in '\n'.join([r.message for r in caplog.records])


@mock.patch.dict(os.environ, {'DATABRICKS_RUNTIME_VERSION': '7.0'}, clear=True)
def test_check_parent_cache_dir_url(test_ctx):
    with mock.patch('petastorm.spark.spark_dataset_converter._is_spark_local_mode') as mock_is_local:
        mock_is_local.return_value = False
        _check_parent_cache_dir_url('file:/dbfs/a/b')
        with pytest.raises(ValueError, match='You must specify a dbfs fuse path'):
            _check_parent_cache_dir_url('file:/a/b')
        mock_is_local.return_value = True
        _check_parent_cache_dir_url('file:/dbfs/a/b')
        _check_parent_cache_dir_url('file:/a/b')<|MERGE_RESOLUTION|>--- conflicted
+++ resolved
@@ -36,12 +36,7 @@
 from petastorm.spark import (SparkDatasetConverter, make_spark_converter,
                              spark_dataset_converter)
 from petastorm.spark.spark_dataset_converter import (
-<<<<<<< HEAD
-    _check_url, _get_horovod_rank_and_size, _get_parent_cache_dir_url,
-    _check_rank_and_size_consistent_with_horovod, _make_sub_dir_url,
-    register_delete_dir_handler, _wait_file_available, _check_dataset_file_median_size,
-    _check_parent_cache_dir_url)
-=======
+    _check_dataset_file_median_size, _check_parent_cache_dir_url,
     _check_rank_and_size_consistent_with_horovod, _check_url,
     _get_horovod_rank_and_size, _get_parent_cache_dir_url, _make_sub_dir_url,
     _wait_file_available, register_delete_dir_handler)
@@ -50,7 +45,6 @@
     from mock import mock
 except ImportError:
     from unittest import mock
->>>>>>> e9f815df
 
 
 class TestContext(object):
