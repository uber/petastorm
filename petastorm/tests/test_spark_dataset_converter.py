#  Copyright (c) 2020 Databricks, Inc.
#
# Licensed under the Apache License, Version 2.0 (the "License");
# you may not use this file except in compliance with the License.
# You may obtain a copy of the License at
#
#     http://www.apache.org/licenses/LICENSE-2.0
#
# Unless required by applicable law or agreed to in writing, software
# distributed under the License is distributed on an "AS IS" BASIS,
# WITHOUT WARRANTIES OR CONDITIONS OF ANY KIND, either express or implied.
# See the License for the specific language governing permissions and
# limitations under the License.

import os
import subprocess
import sys
import tempfile
<<<<<<< HEAD
import pyarrow
import pytest
=======

>>>>>>> 6b4ce008
import numpy as np
import pytest
import tensorflow as tf
<<<<<<< HEAD

from distutils.version import LooseVersion

try:
    from mock import mock
except ImportError:
    from unittest import mock

=======
>>>>>>> 6b4ce008
from pyspark.sql import SparkSession
from pyspark.sql.functions import pandas_udf
from pyspark.sql.types import (BinaryType, BooleanType, ByteType, DoubleType,
                               FloatType, IntegerType, LongType, ShortType,
                               StringType, StructField, StructType)
from six.moves.urllib.parse import urlparse

from petastorm import make_batch_reader
from petastorm.fs_utils import FilesystemResolver
from petastorm.spark import (SparkDatasetConverter, make_spark_converter,
                             spark_dataset_converter)
from petastorm.spark.spark_dataset_converter import (
    _check_url, _get_horovod_rank_and_size, _get_parent_cache_dir_url,
    _check_rank_and_size_consistent_with_horovod, _make_sub_dir_url,
    register_delete_dir_handler)

try:
    from mock import mock
except ImportError:
    from unittest import mock


class TestContext(object):

    def __init__(self):
        self.spark = SparkSession.builder \
            .master("local[2]") \
            .appName("petastorm.spark tests") \
            .getOrCreate()
        self.tempdir = tempfile.mkdtemp('_spark_converter_test')
        self.temp_url = 'file://' + self.tempdir.replace(os.sep, '/')
        self.spark.conf.set(SparkDatasetConverter.PARENT_CACHE_DIR_URL_CONF, self.temp_url)

    def tear_down(self):
        self.spark.stop()


@pytest.fixture(scope='module')
def test_ctx():
    ctx = TestContext()
    yield ctx
    ctx.tear_down()


def test_primitive(test_ctx):
    schema = StructType([
        StructField("bool_col", BooleanType(), False),
        StructField("float_col", FloatType(), False),
        StructField("double_col", DoubleType(), False),
        StructField("short_col", ShortType(), False),
        StructField("int_col", IntegerType(), False),
        StructField("long_col", LongType(), False),
        StructField("str_col", StringType(), False),
        StructField("bin_col", BinaryType(), False),
        StructField("byte_col", ByteType(), False),
    ])
    df = test_ctx.spark.createDataFrame(
        [(True, 0.12, 432.1, 5, 5, 0, "hello",
          bytearray(b"spark\x01\x02"), -128),
         (False, 123.45, 0.987, 9, 908, 765, "petastorm",
          bytearray(b"\x0012345"), 127)],
        schema=schema).coalesce(1)
    # If we use numPartition > 1, the order of the loaded dataset would
    # be non-deterministic.
    expected_df = df.collect()

    converter = make_spark_converter(df)
    with converter.make_tf_dataset() as dataset:
        iterator = dataset.make_one_shot_iterator()
        tensor = iterator.get_next()
        with tf.Session() as sess:
            ts = sess.run(tensor)
            # TODO: we will improve the test once the batch_size argument
            #  added.
            # Now we only have one batch.
        for i in range(converter.dataset_size):
            for col in df.schema.names:
                actual_ele = getattr(ts, col)[i]
                expected_ele = expected_df[i][col]
                if col == "str_col":
                    actual_ele = actual_ele.decode()
                if col == "bin_col":
                    actual_ele = bytearray(actual_ele)
                assert expected_ele == actual_ele

        assert len(expected_df) == len(converter)

    assert np.bool_ == ts.bool_col.dtype.type
    assert np.float32 == ts.float_col.dtype.type
    assert np.float64 == ts.double_col.dtype.type
    assert np.int16 == ts.short_col.dtype.type
    assert np.int32 == ts.int_col.dtype.type
    assert np.int64 == ts.long_col.dtype.type
    assert np.object_ == ts.str_col.dtype.type
    assert np.object_ == ts.bin_col.dtype.type


@pytest.mark.skipif(LooseVersion(pyarrow.__version__) >= LooseVersion('0.15'),
                    reason="Spark 2.x is not compatible with pyarrow>=0.15")
def test_array_field(test_ctx):
    @pandas_udf('array<float>')
    def gen_array(v):
        return v.map(lambda x: np.random.rand(10))
    df1 = test_ctx.spark.range(10).withColumn('v', gen_array('id')).repartition(2)
    cv1 = make_spark_converter(df1)
    # we can auto infer one-dim array shape
    with cv1.make_tf_dataset(batch_size=4, num_epochs=1) as dataset:
        tf_iter = dataset.make_one_shot_iterator()
        next_op = tf_iter.get_next()
        with tf.Session() as sess:
            batch1 = sess.run(next_op)
        assert batch1.v.shape == (4, 10)


def test_delete(test_ctx):
    df = test_ctx.spark.createDataFrame([(1, 2), (4, 5)], ["col1", "col2"])
    # TODO add test for hdfs url
    converter = make_spark_converter(df)
    local_path = urlparse(converter.cache_dir_url).path
    assert os.path.exists(local_path)
    converter.delete()
    assert not os.path.exists(local_path)


def test_atexit(test_ctx):
    lines = """
    from petastorm.spark import SparkDatasetConverter, make_spark_converter
    from pyspark.sql import SparkSession
    import os
    spark = SparkSession.builder.getOrCreate()
    spark.conf.set(SparkDatasetConverter.PARENT_CACHE_DIR_URL_CONF, '{temp_url}')
    df = spark.createDataFrame([(1, 2),(4, 5)], ["col1", "col2"])
    converter = make_spark_converter(df)
    f = open(os.path.join('{tempdir}', 'test_atexit.out'), "w")
    f.write(converter.cache_dir_url)
    f.close()
    """.format(tempdir=test_ctx.tempdir, temp_url=test_ctx.temp_url)
    code_str = "; ".join(
        line.strip() for line in lines.strip().splitlines())
    ret_code = subprocess.call([sys.executable, "-c", code_str])
    assert 0 == ret_code
    with open(os.path.join(test_ctx.tempdir, 'test_atexit.out')) as f:
        cache_dir_url = f.read()

    fs = FilesystemResolver(cache_dir_url).filesystem()
    assert not fs.exists(urlparse(cache_dir_url).path)


def test_set_delete_handler(test_ctx):
    def test_delete_handler(dir_url):
        raise RuntimeError('Not implemented delete handler.')

    register_delete_dir_handler(test_delete_handler)

    with pytest.raises(RuntimeError, match='Not implemented delete handler'):
        spark_dataset_converter._delete_dir_handler(test_ctx.temp_url)

    # Restore default delete handler (other test will use it)
    register_delete_dir_handler(None)


def _get_compression_type(data_url):
    files = os.listdir(urlparse(data_url).path)
    pq_files = list(filter(lambda x: x.endswith('.parquet'), files))
    filename_splits = pq_files[0].split('.')
    if len(filename_splits) == 2:
        return "uncompressed"
    else:
        return filename_splits[1]


def test_compression(test_ctx):
    df1 = test_ctx.spark.range(10)

    converter1 = make_spark_converter(df1)
    assert "uncompressed" == \
           _get_compression_type(converter1.cache_dir_url).lower()

    converter2 = make_spark_converter(df1, compression_codec="snappy")
    assert "snappy" == \
           _get_compression_type(converter2.cache_dir_url).lower()


def test_df_caching(test_ctx):
    df1 = test_ctx.spark.range(10)
    df2 = test_ctx.spark.range(10)
    df3 = test_ctx.spark.range(20)

    converter1 = make_spark_converter(df1)
    converter2 = make_spark_converter(df2)
    assert converter1.cache_dir_url == converter2.cache_dir_url

    converter3 = make_spark_converter(df3)
    assert converter1.cache_dir_url != converter3.cache_dir_url

    converter11 = make_spark_converter(
        df1, parquet_row_group_size_bytes=8 * 1024 * 1024)
    converter21 = make_spark_converter(
        df1, parquet_row_group_size_bytes=16 * 1024 * 1024)
    assert converter11.cache_dir_url != converter21.cache_dir_url

    converter12 = make_spark_converter(df1, compression_codec=None)
    converter22 = make_spark_converter(df1, compression_codec="snappy")
    assert converter12.cache_dir_url != converter22.cache_dir_url


def test_check_url():
    with pytest.raises(ValueError, match='scheme-less'):
        _check_url('/a/b/c')


def test_make_sub_dir_url():
    assert _make_sub_dir_url('file:///a/b', 'c') == 'file:///a/b/c'
    assert _make_sub_dir_url('hdfs:/a/b', 'c') == 'hdfs:/a/b/c'
    assert _make_sub_dir_url('hdfs://nn1:9000/a/b', 'c') == 'hdfs://nn1:9000/a/b/c'


def test_pickling_remotely(test_ctx):
    df1 = test_ctx.spark.range(100, 101)
    converter1 = make_spark_converter(df1)

    def map_fn(_):
        with converter1.make_tf_dataset() as dataset:
            iterator = dataset.make_one_shot_iterator()
            tensor = iterator.get_next()
            with tf.Session() as sess:
                ts = sess.run(tensor)
        return getattr(ts, 'id')[0]

    result = test_ctx.spark.sparkContext.parallelize(range(1), 1).map(map_fn).collect()[0]
    assert result == 100


def test_change_cache_dir_raise_error(test_ctx):
    temp_url2 = 'file://' + tempfile.mkdtemp('_spark_converter_test2').replace(os.sep, '/')
    test_ctx.spark.conf.set(SparkDatasetConverter.PARENT_CACHE_DIR_URL_CONF, temp_url2)

    with pytest.raises(RuntimeError,
                       match="{} has been set to be".format(
                           SparkDatasetConverter.PARENT_CACHE_DIR_URL_CONF)):
        _get_parent_cache_dir_url()

    # restore conf (other test need use it)
    test_ctx.spark.conf.set(SparkDatasetConverter.PARENT_CACHE_DIR_URL_CONF, test_ctx.temp_url)
    assert test_ctx.temp_url == _get_parent_cache_dir_url()


def test_tf_dataset_batch_size(test_ctx):
    df1 = test_ctx.spark.range(100)

    batch_size = 30
    converter1 = make_spark_converter(df1)

    with converter1.make_tf_dataset(batch_size=batch_size) as dataset:
        iterator = dataset.make_one_shot_iterator()
        tensor = iterator.get_next()
        with tf.Session() as sess:
            ts = sess.run(tensor)
    assert len(ts.id) == batch_size


@mock.patch('petastorm.spark.spark_dataset_converter.make_batch_reader')
def test_tf_dataset_petastorm_args(mock_make_batch_reader, test_ctx):
    df1 = test_ctx.spark.range(100).repartition(4)
    conv1 = make_spark_converter(df1)

    mock_make_batch_reader.return_value = make_batch_reader(conv1.cache_dir_url)

    with conv1.make_tf_dataset(reader_pool_type='dummy', cur_shard=1, shard_count=4):
        pass
    peta_args = mock_make_batch_reader.call_args.kwargs
    assert peta_args['reader_pool_type'] == 'dummy' and \
        peta_args['cur_shard'] == 1 and \
        peta_args['shard_count'] == 4 and \
        peta_args['num_epochs'] is None and \
        peta_args['workers_count'] == 4

    with conv1.make_tf_dataset(num_epochs=1, workers_count=2):
        pass
    peta_args = mock_make_batch_reader.call_args.kwargs
    assert peta_args['num_epochs'] == 1 and peta_args['workers_count'] == 2


def test_horovod_rank_compatibility(test_ctx):
    with mock.patch.dict(os.environ, {'HOROVOD_RANK': '1', 'HOROVOD_SIZE': '3'}, clear=True):
        assert (1, 3) == _get_horovod_rank_and_size()
        assert _check_rank_and_size_consistent_with_horovod(
            petastorm_reader_kwargs={"cur_shard": 1, "shard_count": 3})
        assert not _check_rank_and_size_consistent_with_horovod(
            petastorm_reader_kwargs={"cur_shard": 1, "shard_count": 2})
        assert not _check_rank_and_size_consistent_with_horovod(
            petastorm_reader_kwargs={"cur_shard": 0, "shard_count": 3})

    with mock.patch.dict(os.environ, {'OMPI_COMM_WORLD_RANK': '1', 'OMPI_COMM_WORLD_SIZE': '3'}, clear=True):
        assert (1, 3) == _get_horovod_rank_and_size()
    with mock.patch.dict(os.environ, {'PMI_RANK': '1', 'PMI_SIZE': '3'}, clear=True):
        assert (1, 3) == _get_horovod_rank_and_size()
    with mock.patch.dict(os.environ, {}, clear=True):
        assert (None, None) == _get_horovod_rank_and_size()
        assert _check_rank_and_size_consistent_with_horovod(
            petastorm_reader_kwargs={"cur_shard": 1, "shard_count": 3})


def test_torch_primitive(test_ctx):
    import torch

    schema = StructType([
        StructField("bool_col", BooleanType(), False),
        StructField("float_col", FloatType(), False),
        StructField("double_col", DoubleType(), False),
        StructField("short_col", ShortType(), False),
        StructField("int_col", IntegerType(), False),
        StructField("long_col", LongType(), False),
        StructField("byte_col", ByteType(), False),
    ])
    df = test_ctx.spark.createDataFrame(
        [(True, 0.12, 432.1, 5, 5, 0, -128),
         (False, 123.45, 0.987, 9, 908, 765, 127)],
        schema=schema).coalesce(1)
    # If we use numPartition > 1, the order of the loaded dataset would
    # be non-deterministic.
    expected_df = df.collect()

    converter = make_spark_converter(df)
    batch = None
    with converter.make_torch_dataloader(num_epochs=1) as dataloader:
        for i, batch in enumerate(dataloader):
            # default batch_size = 1
            for col in df.schema.names:
                actual_ele = batch[col][0]
                expected_ele = expected_df[i][col]
                assert expected_ele == actual_ele

        assert len(expected_df) == len(converter)
    assert torch.uint8 == batch["bool_col"].dtype
    assert torch.int8 == batch["byte_col"].dtype
    assert torch.float32 == batch["double_col"].dtype
    assert torch.float32 == batch["float_col"].dtype
    assert torch.int32 == batch["int_col"].dtype
    assert torch.int64 == batch["long_col"].dtype
    assert torch.int16 == batch["short_col"].dtype


def test_torch_pickling_remotely(test_ctx):
    df1 = test_ctx.spark.range(100, 101)
    converter1 = make_spark_converter(df1)

    def map_fn(_):
        with converter1.make_torch_dataloader(num_epochs=1) as dataloader:
            for batch in dataloader:
                ret = batch["id"][0]
        return ret

    result = test_ctx.spark.sparkContext.parallelize(range(1), 1) \
        .map(map_fn).collect()[0]
    assert result == 100


def test_torch_batch_size(test_ctx):
    df = test_ctx.spark.range(8)
    conv = make_spark_converter(df)
    batch_size = 2
    with conv.make_torch_dataloader(batch_size=batch_size,
                                    num_epochs=1) as dataloader:
        for batch in dataloader:
            assert batch_size == batch['id'].shape[0]


def test_torch_transform_spec(test_ctx):
    df = test_ctx.spark.range(8)
    conv = make_spark_converter(df)

    from torchvision import transforms
    from petastorm import TransformSpec

    def _transform_row(df_row):
        scale_tranform = transforms.Compose([
            transforms.Lambda(lambda x: x * 0.1),
        ])
        return scale_tranform(df_row)

    transform = TransformSpec(_transform_row)
    with conv.make_torch_dataloader(transform_spec=transform,
                                    num_epochs=1) as dataloader:
        for batch in dataloader:
            assert min(batch['id']) >= 0 and max(batch['id']) < 1


def test_torch_unexpected_param(test_ctx):
    df = test_ctx.spark.range(8)
    conv = make_spark_converter(df)

    with pytest.raises(TypeError, match="unexpected keyword argument 'xyz'"):
        with conv.make_torch_dataloader(xyz=1) as _:
            pass


@mock.patch('petastorm.spark.spark_dataset_converter.make_batch_reader')
def test_torch_dataloader_advanced_params(mock_torch_make_batch_reader, test_ctx):
    SHARD_COUNT = 3
    df = test_ctx.spark.range(100).repartition(SHARD_COUNT)
    conv = make_spark_converter(df)

    mock_torch_make_batch_reader.return_value = \
        make_batch_reader(conv.cache_dir_url)

    with conv.make_torch_dataloader(reader_pool_type='dummy', cur_shard=1,
                                    shard_count=SHARD_COUNT) as _:
        pass
    peta_args = mock_torch_make_batch_reader.call_args[1]
    assert peta_args['reader_pool_type'] == 'dummy' and \
        peta_args['cur_shard'] == 1 and \
        peta_args['shard_count'] == SHARD_COUNT and \
        peta_args['num_epochs'] is None and \
        ('workers_count' not in peta_args)

    # Test default value overridden arguments.
    with conv.make_torch_dataloader(num_epochs=1, workers_count=2) as _:
        pass
    peta_args = mock_torch_make_batch_reader.call_args[1]
    assert peta_args['num_epochs'] == 1 and peta_args['workers_count'] == 2<|MERGE_RESOLUTION|>--- conflicted
+++ resolved
@@ -16,16 +16,10 @@
 import subprocess
 import sys
 import tempfile
-<<<<<<< HEAD
 import pyarrow
 import pytest
-=======
-
->>>>>>> 6b4ce008
 import numpy as np
-import pytest
 import tensorflow as tf
-<<<<<<< HEAD
 
 from distutils.version import LooseVersion
 
@@ -34,8 +28,6 @@
 except ImportError:
     from unittest import mock
 
-=======
->>>>>>> 6b4ce008
 from pyspark.sql import SparkSession
 from pyspark.sql.functions import pandas_udf
 from pyspark.sql.types import (BinaryType, BooleanType, ByteType, DoubleType,
