--- conflicted
+++ resolved
@@ -98,7 +98,6 @@
 
 
 @pytest.mark.parametrize('reader_factory', _D)
-<<<<<<< HEAD
 def test_invalid_column_name(scalar_dataset, reader_factory):
     """Request a column that doesn't exist. Appears that when request only invalid fields,
     DummyPool returns an EmptyResultError, which then causes a StopIteration in
@@ -127,7 +126,9 @@
         assert len(sample) == 1
         with pytest.raises(KeyError):
             assert sample[bad_field] == ""
-=======
+
+
+@pytest.mark.parametrize('reader_factory', _D)
 def test_partitioned_field_is_not_queried(reader_factory, tmpdir):
     """Try datasets partitioned by a string, integer and string+integer fields"""
     url = 'file://' + tmpdir.strpath
@@ -160,5 +161,4 @@
         row_ids_batched = [row.id for row in reader]
         actual_row_ids = list(itertools.chain(*row_ids_batched))
 
-    assert ROWS_COUNT == len(actual_row_ids)
->>>>>>> 6003a980
+    assert ROWS_COUNT == len(actual_row_ids)