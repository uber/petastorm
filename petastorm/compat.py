#  Copyright (c) 2017-2018 Uber Technologies, Inc.
#
# Licensed under the Apache License, Version 2.0 (the "License");
# you may not use this file except in compliance with the License.
# You may obtain a copy of the License at
#
#     http://www.apache.org/licenses/LICENSE-2.0
#
# Unless required by applicable law or agreed to in writing, software
# distributed under the License is distributed on an "AS IS" BASIS,
# WITHOUT WARRANTIES OR CONDITIONS OF ANY KIND, either express or implied.
# See the License for the specific language governing permissions and
# limitations under the License.

"""0.15.0 cancelled previously deprecated functions. We still want to support 0.11 as it is being used by some users.
This file implements compatibility interfaces. Once we drop support of 0.11, we can get rid of this file."""

import pyarrow as pa
from packaging import version
from pyarrow import parquet as pq

_PYARROW_BEFORE_013 = version.parse(pa.__version__) < version.parse('0.13.0')
_PYARROW_BEFORE_014 = version.parse(pa.__version__) < version.parse('0.14.0')
_PYARROW_BEFORE_015 = version.parse(pa.__version__) < version.parse('0.15.0')


def compat_get_metadata(piece, open_func):
    if _PYARROW_BEFORE_013:
        arrow_metadata = piece.get_metadata(open_func)
    else:
        arrow_metadata = piece.get_metadata()
    return arrow_metadata


def compat_piece_read(piece, open_file_func, **kwargs):
    if _PYARROW_BEFORE_013:
        table = piece.read(open_file_func=open_file_func, **kwargs)
    else:
        table = piece.read(**kwargs)
    return table


def compat_table_columns_gen(table):
    if _PYARROW_BEFORE_014:
        for column in table.columns:
            name = column.name
            yield name, column
    else:
        for name in table.column_names:
            column = table.column(name)
            yield name, column


def compat_column_data(column):
    if _PYARROW_BEFORE_015:
        return column.data
    else:
<<<<<<< HEAD
        # Latest PyArrow (015) still seems to use data.num_chunks, doesn't have column.num_chunks.
        return column.data.num_chunks
        # return column.num_chunks
=======
        return column
>>>>>>> a2e7e147


def compat_make_parquet_piece(path, open_file_func, **kwargs):
    if _PYARROW_BEFORE_013:
        return pq.ParquetDatasetPiece(path, **kwargs)
    else:
        return pq.ParquetDatasetPiece(path, open_file_func=open_file_func,  # pylint: disable=unexpected-keyword-arg
                                      **kwargs)<|MERGE_RESOLUTION|>--- conflicted
+++ resolved
@@ -55,13 +55,7 @@
     if _PYARROW_BEFORE_015:
         return column.data
     else:
-<<<<<<< HEAD
-        # Latest PyArrow (015) still seems to use data.num_chunks, doesn't have column.num_chunks.
-        return column.data.num_chunks
-        # return column.num_chunks
-=======
         return column
->>>>>>> a2e7e147
 
 
 def compat_make_parquet_piece(path, open_file_func, **kwargs):
