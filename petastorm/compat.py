--- conflicted
+++ resolved
@@ -51,15 +51,9 @@
             yield name, column
 
 
-<<<<<<< HEAD
-def compat_column_num_chunks(column):
-    if _PYARROW_BEFORE_015:
-        return column.data.num_chunks
-=======
 def compat_column_data(column):
     if _PYARROW_BEFORE_015:
         return column.data
->>>>>>> a2e7e147
     else:
         return column
 
